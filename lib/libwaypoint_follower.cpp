--- conflicted
+++ resolved
@@ -215,11 +215,6 @@
     if(!wp.isValid(i,current_pose))
       continue;
 
-<<<<<<< HEAD
-    //calc waypoint angle
-    double waypoint_yaw = tf::getYaw(current_path.waypoints[i].pose.pose.orientation);
-   /* if (i == static_cast<int>(current_path.waypoints.size()) - 1)
-=======
     waypoint_candidates.push_back(i);
   }
 
@@ -229,7 +224,6 @@
     int waypoint_min = -1;
     double distance_min = DBL_MAX;
     for (auto el :waypoint_candidates)
->>>>>>> 400238d2
     {
       //ROS_INFO("closest_candidates : %d",el);
       double d = getPlaneDistance(wp.getWaypointPosition(el), current_pose.position);
@@ -250,25 +244,6 @@
     double distance_min = DBL_MAX;
     for (int i = 1; i < wp.getSize(); i++)
     {
-<<<<<<< HEAD
-      waypoint_yaw = atan2(
-          current_path.waypoints[i + 1].pose.pose.position.y - current_path.waypoints[i].pose.pose.position.y,
-          current_path.waypoints[i + 1].pose.pose.position.x - current_path.waypoints[i].pose.pose.position.x);
-    }*/
-  //  if (waypoint_yaw < 0)
-    //  waypoint_yaw += 2 * M_PI;
-
-    //calc pose angle
-    double pose_yaw = tf::getYaw(current_pose.orientation);
-   // if (pose_yaw < 0)
-   //   pose_yaw += 2 * M_PI;
-
-    //skip waypoint which direction is reverse against current_pose
-    double direction_sub = (waypoint_yaw - pose_yaw) * 180 / M_PI; //degree
-    //ROS_INFO("waypoint = %d, waypoint_yaw = %lf, pose_yaw = %lf, direction sub = %lf",i,waypoint_yaw,pose_yaw,direction_sub);
-    if (fabs(direction_sub) > 90)
-      continue;
-=======
       if (!wp.isFront(i, current_pose))
         continue;
 
@@ -283,7 +258,6 @@
       }
     }
     return waypoint_min;
->>>>>>> 400238d2
 
 
   }
